--- conflicted
+++ resolved
@@ -39,18 +39,6 @@
     hooks:
       - id: mypy
 
-<<<<<<< HEAD
-  # - repo: local
-  #   hooks:
-  #     - id: run-tests-if-python-changed
-  #       name: Run tests if Python files changed
-  #       entry: ./scripts/run_all_tests.sh --tb=short --disable-warnings --maxfail=1
-  #       language: system
-  #       types: [ python ]
-  #       pass_filenames: false
-
-=======
->>>>>>> d3e204d8
   - repo: https://github.com/jorisroovers/gitlint
     rev: v0.19.1
     hooks:
