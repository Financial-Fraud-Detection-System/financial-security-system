services:
    backend:
        build:
<<<<<<< HEAD
=======
            context: .
>>>>>>> 40012d74
            dockerfile: ./backend/Dockerfile
        container_name: financial-security-system-backend
        environment:
            KAFKA_BROKERS: kafka:29092
            DATABASE_URL: postgresql+psycopg2://postgres:password@postgres:5432/financial_security_system
        volumes:
            - ./backend:/app/backend
            - ./libs:/app/libs
        ports:
            - "8000:8000"
        depends_on:
            kafka:
                condition: service_healthy
            postgres:
                condition: service_started
        command: uvicorn backend.app.main:app --host 0.0.0.0 --port 8000 --reload

    transaction-anomaly-detection:
        build:
<<<<<<< HEAD
=======
            context: .
>>>>>>> 40012d74
            dockerfile: ./transaction_anomaly_detection/Dockerfile
        container_name: financial-security-system-transaction-anomaly-detection
        environment:
            KAFKA_BROKERS: kafka:29092
            DATABASE_URL: postgresql+psycopg2://postgres:password@postgres:5432/financial_security_system
        volumes:
            - ./transaction_anomaly_detection:/app/transaction_anomaly_detection
            - ./libs:/app/libs
        depends_on:
            kafka:
                condition: service_healthy
            postgres:
                condition: service_started
        command: python transaction_anomaly_detection/main.py

    fraud-network-detection:
        build:
<<<<<<< HEAD
=======
            context: .
>>>>>>> 40012d74
            dockerfile: ./fraud_network_detection/Dockerfile
        container_name: financial-security-system-fraud-network-detection
        environment:
            KAFKA_BROKERS: kafka:29092
        volumes:
            - ./fraud_network_detection:/app/fraud_network_detection
            - ./libs:/app/libs
        depends_on:
            kafka:
                condition: service_healthy
        command: python fraud_network_detection/main.py

    credit-risk-scoring:
        build:
<<<<<<< HEAD
=======
            context: .
>>>>>>> 40012d74
            dockerfile: ./credit_risk_scoring/Dockerfile
        container_name: financial-security-system-credit-risk-scoring
        environment:
            KAFKA_BROKERS: kafka:29092
            DATABASE_URL: postgresql+psycopg2://postgres:password@postgres:5432/financial_security_system
        volumes:
            - ./credit_risk_scoring:/app/credit_risk_scoring
            - ./libs:/app/libs
        depends_on:
            kafka:
                condition: service_healthy
        command: python credit_risk_scoring/main.py

    zookeeper:
        image: confluentinc/cp-zookeeper:7.9.0
        container_name: financial-security-system-zookeeper
        ports:
            - "2181:2181"
        environment:
            ZOOKEEPER_CLIENT_PORT: 2181
            ZOOKEEPER_TICK_TIME: 2000

    kafka:
        image: confluentinc/cp-kafka:7.9.0
        container_name: financial-security-system-kafka
        ports:
            - "9092:9092"
        environment:
            KAFKA_BROKER_ID: 1
            KAFKA_ZOOKEEPER_CONNECT: zookeeper:2181
            KAFKA_ADVERTISED_LISTENERS: PLAINTEXT://localhost:9092,PLAINTEXT_INTERNAL://kafka:29092
            KAFKA_LISTENER_SECURITY_PROTOCOL_MAP: PLAINTEXT:PLAINTEXT,PLAINTEXT_INTERNAL:PLAINTEXT
            KAFKA_INTER_BROKER_LISTENER_NAME: PLAINTEXT_INTERNAL
            KAFKA_OFFSETS_TOPIC_REPLICATION_FACTOR: 1
        depends_on:
            - zookeeper
        healthcheck:
            test:
                [
                    "CMD-SHELL",
                    "kafka-topics --bootstrap-server localhost:9092 --list",
                ]
            interval: 15s
            timeout: 10s
            retries: 6
            start_period: 30s

    postgres:
        image: postgres:17
        container_name: financial-security-system-postgres
        ports:
            - "5432:5432"
        environment:
            POSTGRES_DB: financial_security_system
            POSTGRES_USER: postgres
            POSTGRES_PASSWORD: password
        volumes:
            - postgres_data:/var/lib/postgresql/data

    superset:
        build:
<<<<<<< HEAD
=======
            context: .
>>>>>>> 40012d74
            dockerfile: ./superset/Dockerfile
        container_name: financial-security-system-superset
        ports:
            - "8088:8088"
        environment:
            SUPERSET_SECRET_KEY: "XeJUnIEM4SxzzxsXIAQk9jaVlQOPyBG0vYchO8iHZIACet/BMiS36E2x"
            SUPERSET_DATABASE_URI: postgresql+psycopg2://superset:superset@superset-db:5432/superset
            ADMIN_USERNAME: admin
            ADMIN_EMAIL: admin@superset.com
            ADMIN_PASSWORD: admin
        depends_on:
            - superset-db
        volumes:
            - superset_home:/app/superset_home

    superset-db:
        image: postgres:17
        container_name: financial-security-system-superset-db
        environment:
            POSTGRES_DB: superset
            POSTGRES_USER: superset
            POSTGRES_PASSWORD: superset
        volumes:
            - superset_db_data:/var/lib/postgresql/data

    neo4j:
        image: neo4j:5
        container_name: financial-security-system-neo4j
        ports:
            - "7474:7474"
            - "7687:7687"
        environment:
            NEO4J_AUTH: neo4j/password
        volumes:
            - neo4j_data:/data

    clickhouse:
        image: clickhouse:25.3
        container_name: financial-security-system-clickhouse
        ports:
            - "8123:8123"
            - "9000:9000"
        environment:
            CLICKHOUSE_USER: clickhouse
            CLICKHOUSE_PASSWORD: password
        volumes:
            - clickhouse_data:/var/lib/clickhouse
        ulimits:
            nofile:
                soft: 262144
                hard: 262144

volumes:
    superset_db_data:
    superset_home:
    neo4j_data:
    clickhouse_data:
    postgres_data:<|MERGE_RESOLUTION|>--- conflicted
+++ resolved
@@ -1,10 +1,7 @@
 services:
     backend:
         build:
-<<<<<<< HEAD
-=======
             context: .
->>>>>>> 40012d74
             dockerfile: ./backend/Dockerfile
         container_name: financial-security-system-backend
         environment:
@@ -24,10 +21,7 @@
 
     transaction-anomaly-detection:
         build:
-<<<<<<< HEAD
-=======
             context: .
->>>>>>> 40012d74
             dockerfile: ./transaction_anomaly_detection/Dockerfile
         container_name: financial-security-system-transaction-anomaly-detection
         environment:
@@ -45,10 +39,7 @@
 
     fraud-network-detection:
         build:
-<<<<<<< HEAD
-=======
             context: .
->>>>>>> 40012d74
             dockerfile: ./fraud_network_detection/Dockerfile
         container_name: financial-security-system-fraud-network-detection
         environment:
@@ -63,10 +54,7 @@
 
     credit-risk-scoring:
         build:
-<<<<<<< HEAD
-=======
             context: .
->>>>>>> 40012d74
             dockerfile: ./credit_risk_scoring/Dockerfile
         container_name: financial-security-system-credit-risk-scoring
         environment:
@@ -128,10 +116,7 @@
 
     superset:
         build:
-<<<<<<< HEAD
-=======
             context: .
->>>>>>> 40012d74
             dockerfile: ./superset/Dockerfile
         container_name: financial-security-system-superset
         ports:
