--- conflicted
+++ resolved
@@ -107,7 +107,29 @@
     )
 
 
-<<<<<<< HEAD
+@app.get("/transaction_anomaly/{job_id}", response_model=TransactionAnomalyResult)
+def get_transaction_anomaly_result(job_id: UUID, db: Session = Depends(get_db)):
+    """
+    Fetch the status and result of a transaction anomaly detection job by ID.
+    """
+    job = (
+        db.query(TransactionAnomalyJob)
+        .filter(TransactionAnomalyJob.id == job_id)
+        .first()
+    )
+    if not job:
+        raise HTTPException(
+            status_code=404, detail="Transaction anomaly job not found."
+        )
+
+    return TransactionAnomalyResult(
+        job_id=job.id,
+        job_status=job.status,
+        is_anomaly=job.is_anomaly if job.status == "done" else None,
+        created_at=job.created_at,
+    )
+
+
 @app.post("/credit_risk", response_model=CreditRiskResult)
 def queue_credit_score_prediction_job(
     request: CreditRiskRequest, db: Session = Depends(get_db)
@@ -164,27 +186,6 @@
         id=job.id,
         status=job.status,
         risk_type=job.risk_type if job.status == "done" else None,
-=======
-@app.get("/transaction_anomaly/{job_id}", response_model=TransactionAnomalyResult)
-def get_transaction_anomaly_result(job_id: UUID, db: Session = Depends(get_db)):
-    """
-    Fetch the status and result of a transaction anomaly detection job by ID.
-    """
-    job = (
-        db.query(TransactionAnomalyJob)
-        .filter(TransactionAnomalyJob.id == job_id)
-        .first()
-    )
-    if not job:
-        raise HTTPException(
-            status_code=404, detail="Transaction anomaly job not found."
-        )
-
-    return TransactionAnomalyResult(
-        job_id=job.id,
-        job_status=job.status,
-        is_anomaly=job.is_anomaly if job.status == "done" else None,
->>>>>>> d3e204d8
         created_at=job.created_at,
     )
 
