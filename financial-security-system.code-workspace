{
	"folders": [
		{
			"path": ".",
			"name": "Root Workspace 🌐"
		},
		{
			"path": "backend",
			"name": "Backend API 🟢"
		},
		{
			"path": "superset",
			"name": "Superset Dashboards 🟢"
		},
		{
			"path": "credit_risk_scoring",
			"name": "Credit Risk Scoring 🟢"
		},
		{
			"path": "fraud_network_detection",
			"name": "Fraud Network Graph 🟢"
		},
		{
			"path": "transaction_anomaly_detection",
			"name": "Txn Anomaly Detection 🟢"
		},
		{
			"path": "libs/shared_kafka",
			"name": "Kafka Lib 🟢"
		},
		{
<<<<<<< HEAD
			"path": "libs/shared_models"
		},
		{
			"path": "libs/shared_postgres"
		}
=======
			"path": "libs/shared_models",
			"name": "Model Definitions 🟢"
		},
>>>>>>> 065f11f7
	],
	"settings": {
		"sqltools.connections": [
			{
				"server": "http://localhost",
				"port": 8123,
				"database": "default",
				"useJWT": false,
				"requestTimeout": 30000,
				"enableTls": false,
				"previewLimit": 50,
				"password": "password",
				"username": "clickhouse",
				"driver": "ClickHouse",
				"name": "clickhouse-financial-security-system"
			}
		]
	}
}<|MERGE_RESOLUTION|>--- conflicted
+++ resolved
@@ -29,17 +29,13 @@
 			"name": "Kafka Lib 🟢"
 		},
 		{
-<<<<<<< HEAD
-			"path": "libs/shared_models"
-		},
-		{
-			"path": "libs/shared_postgres"
-		}
-=======
 			"path": "libs/shared_models",
 			"name": "Model Definitions 🟢"
 		},
->>>>>>> 065f11f7
+		{
+			"path": "libs/shared_postgres",
+			"name": "Postgres Lib 🟢"
+		},
 	],
 	"settings": {
 		"sqltools.connections": [
